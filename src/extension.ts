import * as vscode from 'vscode';
import * as fs from 'fs';

import { organizeFiles } from './backend/ai/organizerFiles';
import { createChatParticipantAPI } from './backend/ai/createChatParticipantAPI';
import { createChatParticipant } from './backend/ai/createChatParticipant';
import { globalConfig } from './globalConfig';
<<<<<<< HEAD
import * as bb from './backend/bbCrawler';
=======
import { crawlBB, updateCourseJson } from './backend/bbCrawler';
>>>>>>> 876f7824

// This method is called when your extension is activated
// Your extension is activated the very first time the command is executed
export function activate(context: vscode.ExtensionContext) {

  console.log('Congratulations, your extension "svsmate" is now active!');

	// Create the config folders if they do not exist
	const configFolders = globalConfig.ConfigFolderPath;
	for (const folder of Object.keys(configFolders) as Array<keyof typeof configFolders>) {
		if (!fs.existsSync(configFolders[folder])) {
			fs.mkdirSync(configFolders[folder], { recursive: true });
		}
	}

  // hello world
  const disposable = vscode.commands.registerCommand('svsmate.helloWorld', () => {
    vscode.window.showInformationMessage('Hello World from svsmate!');
  });

  context.subscriptions.push(disposable);

  // ai organize
  const organizeDisposable = vscode.commands.registerCommand('svsmate.organizeFiles', async () => {
    const testFile = ['/Users/naivecynics/SUSTech/bb-vault/25spring/Operating_Systems_Spring_2025/Course_Materials/--Lab_7/Lab/lab7-en.pdf']
    const rootPath = '/Users/naivecynics/SUSTech/cs302-operating-systems/'
    organizeFiles(rootPath, testFile);
  });

  context.subscriptions.push(organizeDisposable);

  // copilot ai chatbot @mate-API
  createChatParticipantAPI();
  createChatParticipant();
  console.log('Your @mate & @mate-API is activated and ready to teach!');

<<<<<<< HEAD
	// Blackboard crawler
	const crawlBBDisposable = vscode.commands.registerCommand('svsmate.BB-updateAll', async () => await bb.updateAll(context));
=======
	// Advanced structured Blackboard crawler
	const crawlBBDisposable = vscode.commands.registerCommand('svsmate.crawlBB', async () => await crawlBB(context));
>>>>>>> 876f7824
	context.subscriptions.push(crawlBBDisposable);

	const crawlBBCourseListDisposable = vscode.commands.registerCommand('svsmate.BB-updateCourseJson', async () => await bb.updateCourseJson(context));
	context.subscriptions.push(crawlBBCourseListDisposable);

	const crawlBBGetCourseDisposable = vscode.commands.registerCommand('svsmate.BB-updateOneCourse', async () => await bb.updateOneCourse(context, '25spring/Computer Vision Spring 2025'));
	context.subscriptions.push(crawlBBGetCourseDisposable);


	const crawlBBGetTermDisposable = vscode.commands.registerCommand('svsmate.BB-updateOneTerm', async () => await bb.updateOneTerm(context, '25spring'));
	context.subscriptions.push(crawlBBGetTermDisposable);


}

class stdOutputChannel {
	private output: any;
	constructor(name: string = 'svsmate') {
		this.output = vscode.window.createOutputChannel(name);
		this.output.show();
	}

	public async info(module: string, msg: string) {
		const timestamp = new Date().toISOString();
		const log = `[${timestamp}] [INFO] [${module}] ${msg}`;
		this.output.appendLine(log);
	}

	public async warn(module: string, msg: string) {
		const timestamp = new Date().toISOString();
		const log = `[${timestamp}] [WARN] [${module}] ${msg}`;
		this.output.appendLine(log);
	}

	public async error(module: string, msg: string) {
		const timestamp = new Date().toISOString();
		const log = `[${timestamp}] [ERROR] [${module}] ${msg}`;
		this.output.appendLine(log);
	}
}

export const outputChannel = new stdOutputChannel();

// This method is called when your extension is deactivated
export function deactivate() { }<|MERGE_RESOLUTION|>--- conflicted
+++ resolved
@@ -5,11 +5,7 @@
 import { createChatParticipantAPI } from './backend/ai/createChatParticipantAPI';
 import { createChatParticipant } from './backend/ai/createChatParticipant';
 import { globalConfig } from './globalConfig';
-<<<<<<< HEAD
 import * as bb from './backend/bbCrawler';
-=======
-import { crawlBB, updateCourseJson } from './backend/bbCrawler';
->>>>>>> 876f7824
 
 // This method is called when your extension is activated
 // Your extension is activated the very first time the command is executed
@@ -46,13 +42,8 @@
   createChatParticipant();
   console.log('Your @mate & @mate-API is activated and ready to teach!');
 
-<<<<<<< HEAD
 	// Blackboard crawler
 	const crawlBBDisposable = vscode.commands.registerCommand('svsmate.BB-updateAll', async () => await bb.updateAll(context));
-=======
-	// Advanced structured Blackboard crawler
-	const crawlBBDisposable = vscode.commands.registerCommand('svsmate.crawlBB', async () => await crawlBB(context));
->>>>>>> 876f7824
 	context.subscriptions.push(crawlBBDisposable);
 
 	const crawlBBCourseListDisposable = vscode.commands.registerCommand('svsmate.BB-updateCourseJson', async () => await bb.updateCourseJson(context));
