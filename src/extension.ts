import * as vscode from 'vscode';
<<<<<<< HEAD
import { BlackboardCrawler, crawlBB } from './backend/bbCrawler';
import { organizeFiles } from './backend/ai/organizerFiles';
import { createChatParticipantAPI } from './backend/ai/createChatParticipantAPI';
import { createChatParticipant } from './backend/ai/createChatParticipant';
=======
import * as path from 'path';
import * as os from 'os';
import * as fs from 'fs';
import { globalConfig } from './globalConfig';
import { BlackboardCrawler, crawlBB, updateCourseJson } from './backend/bbCrawler';
>>>>>>> 535312fe

// This method is called when your extension is activated
// Your extension is activated the very first time the command is executed
export function activate(context: vscode.ExtensionContext) {

<<<<<<< HEAD
  console.log('Congratulations, your extension "SVSmate" is now active!');
=======
	// Create the config folders if they do not exist
	const configFolders = globalConfig.ConfigFolderPath;
	for (const folder of Object.keys(configFolders) as Array<keyof typeof configFolders>) {
		if (!fs.existsSync(configFolders[folder])) {
			fs.mkdirSync(configFolders[folder], { recursive: true });
		}
	}

	const disposable = vscode.commands.registerCommand('svsmate.helloWorld', () => {
		vscode.window.showInformationMessage('Hello World from SVSmate!');
	});
>>>>>>> 535312fe

  // hello world
  const disposable = vscode.commands.registerCommand('SVSmate.helloWorld', () => {
    vscode.window.showInformationMessage('Hello World from SVSmate!');
  });

<<<<<<< HEAD
  context.subscriptions.push(disposable);

  // ai organize
  const organizeDisposable = vscode.commands.registerCommand('SVSmate.organizeFiles', async () => {
    const testFile = ['/Users/naivecynics/SUSTech/bb-vault/25spring/Operating_Systems_Spring_2025/Course_Materials/--Lab_7/Lab/lab7-en.pdf']
    const rootPath = '/Users/naivecynics/SUSTech/cs302-operating-systems/'
    organizeFiles(rootPath, testFile);
  });

  context.subscriptions.push(organizeDisposable);

  // copilot ai chatbot @mate-API
  createChatParticipantAPI();
  createChatParticipant();
  console.log('Your @mate & @mate-API is activated and ready to teach!');

  // Advanced structured Blackboard crawler
  const crawl_bb_disposable = vscode.commands.registerCommand('SVSmate.crawlBB', crawlBB);

  context.subscriptions.push(crawl_bb_disposable);

}
=======
	// Advanced structured Blackboard crawler
	const crawlBBDisposable = vscode.commands.registerCommand('svsmate.crawlBB', async () => await crawlBB(context));

	context.subscriptions.push(crawlBBDisposable);

	const crawlBBCourseListDisposable = vscode.commands.registerCommand('svsmate.updateCourseJson', async () => await updateCourseJson(context));
	context.subscriptions.push(crawlBBCourseListDisposable);

}

class stdOutputChannel {
	private output: any;
	constructor(name: string = 'SVSmate') {
		this.output = vscode.window.createOutputChannel(name);
		this.output.show();
	}

	public async info(module: string, msg: string) {
		const timestamp = new Date().toISOString();
		const log = `[${timestamp}] [INFO] [${module}] ${msg}`;
		this.output.appendLine(log);
	}

	public async warn(module: string, msg: string) {
		const timestamp = new Date().toISOString();
		const log = `[${timestamp}] [WARN] [${module}] ${msg}`;
		this.output.appendLine(log);
	}

	public async error(module: string, msg: string) {
		const timestamp = new Date().toISOString();
		const log = `[${timestamp}] [ERROR] [${module}] ${msg}`;
		this.output.appendLine(log);
	}
}

export const outputChannel = new stdOutputChannel();

>>>>>>> 535312fe

// This method is called when your extension is deactivated
export function deactivate() { }<|MERGE_RESOLUTION|>--- conflicted
+++ resolved
@@ -1,24 +1,18 @@
 import * as vscode from 'vscode';
-<<<<<<< HEAD
-import { BlackboardCrawler, crawlBB } from './backend/bbCrawler';
+import * as fs from 'fs';
+
 import { organizeFiles } from './backend/ai/organizerFiles';
 import { createChatParticipantAPI } from './backend/ai/createChatParticipantAPI';
 import { createChatParticipant } from './backend/ai/createChatParticipant';
-=======
-import * as path from 'path';
-import * as os from 'os';
-import * as fs from 'fs';
 import { globalConfig } from './globalConfig';
-import { BlackboardCrawler, crawlBB, updateCourseJson } from './backend/bbCrawler';
->>>>>>> 535312fe
+import { crawlBB, updateCourseJson } from './backend/bbCrawler';
 
 // This method is called when your extension is activated
 // Your extension is activated the very first time the command is executed
 export function activate(context: vscode.ExtensionContext) {
 
-<<<<<<< HEAD
-  console.log('Congratulations, your extension "SVSmate" is now active!');
-=======
+  console.log('Congratulations, your extension "svsmate" is now active!');
+
 	// Create the config folders if they do not exist
 	const configFolders = globalConfig.ConfigFolderPath;
 	for (const folder of Object.keys(configFolders) as Array<keyof typeof configFolders>) {
@@ -27,21 +21,15 @@
 		}
 	}
 
-	const disposable = vscode.commands.registerCommand('svsmate.helloWorld', () => {
-		vscode.window.showInformationMessage('Hello World from SVSmate!');
-	});
->>>>>>> 535312fe
-
   // hello world
-  const disposable = vscode.commands.registerCommand('SVSmate.helloWorld', () => {
-    vscode.window.showInformationMessage('Hello World from SVSmate!');
+  const disposable = vscode.commands.registerCommand('svsmate.helloWorld', () => {
+    vscode.window.showInformationMessage('Hello World from svsmate!');
   });
 
-<<<<<<< HEAD
   context.subscriptions.push(disposable);
 
   // ai organize
-  const organizeDisposable = vscode.commands.registerCommand('SVSmate.organizeFiles', async () => {
+  const organizeDisposable = vscode.commands.registerCommand('svsmate.organizeFiles', async () => {
     const testFile = ['/Users/naivecynics/SUSTech/bb-vault/25spring/Operating_Systems_Spring_2025/Course_Materials/--Lab_7/Lab/lab7-en.pdf']
     const rootPath = '/Users/naivecynics/SUSTech/cs302-operating-systems/'
     organizeFiles(rootPath, testFile);
@@ -54,16 +42,8 @@
   createChatParticipant();
   console.log('Your @mate & @mate-API is activated and ready to teach!');
 
-  // Advanced structured Blackboard crawler
-  const crawl_bb_disposable = vscode.commands.registerCommand('SVSmate.crawlBB', crawlBB);
-
-  context.subscriptions.push(crawl_bb_disposable);
-
-}
-=======
 	// Advanced structured Blackboard crawler
 	const crawlBBDisposable = vscode.commands.registerCommand('svsmate.crawlBB', async () => await crawlBB(context));
-
 	context.subscriptions.push(crawlBBDisposable);
 
 	const crawlBBCourseListDisposable = vscode.commands.registerCommand('svsmate.updateCourseJson', async () => await updateCourseJson(context));
@@ -73,7 +53,7 @@
 
 class stdOutputChannel {
 	private output: any;
-	constructor(name: string = 'SVSmate') {
+	constructor(name: string = 'svsmate') {
 		this.output = vscode.window.createOutputChannel(name);
 		this.output.show();
 	}
@@ -99,7 +79,5 @@
 
 export const outputChannel = new stdOutputChannel();
 
->>>>>>> 535312fe
-
 // This method is called when your extension is deactivated
 export function deactivate() { }