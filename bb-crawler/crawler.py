from io import text_encoding
import xml.etree.ElementTree as ET
import requests
from bs4 import BeautifulSoup
import os
import urllib.parse
import re
import yaml
import json
import shutil
from tqdm import tqdm


class BlackboardCrawler:
    def __init__(self):
        """initialize cravler"""

        # personal username & password
        self.user_info_path = "./login.yaml"

        # bb-vault bath path
        self.base_path = "./bb-vault/"

        self.session = requests.Session()
        self.base_url = "https://bb.sustech.edu.cn"
        self.login_url = f"{self.base_url}/webapps/login/"
        self.cas_url = "https://cas.sustech.edu.cn/cas/login"

        # 课程列表 AJAX 接口
        self.course_list_url = f"{self.base_url}/webapps/portal/execute/tabs/tabAction"
        self.headers = {
            "User-Agent": "Mozilla/5.0 (Windows NT 10.0; Win64; x64) AppleWebKit/537.36 (KHTML, like Gecko) Chrome/91.0.4472.124 Safari/537.36",
        }

        self.DEBUG = False

    def login(self):
        """登录 Blackboard 系统通过 CAS 认证"""
        with open(self.user_info_path, "r", encoding="utf-8") as file:
            info = yaml.safe_load(file)
            username = info["username"]
            password = info["password"]

        # 访问 Blackboard 登录页获取 CAS 重定向
        bb_response = self.session.get(self.login_url, headers=self.headers)

        # 检查是否被重定向到 CAS 登录页面
        cas_login_url = (
            bb_response.url
            if "cas.sustech.edu.cn" in bb_response.url
            else f"{self.cas_url}?service={urllib.parse.quote(self.login_url)}"
        )

        cas_response = self.session.get(cas_login_url, headers=self.headers)
        cas_soup = BeautifulSoup(cas_response.text, "xml")

        # 获取 execution token
        execution = cas_soup.find("input", {"name": "execution"})
        if not execution:
            print("❌ 无法找到 CAS 认证的 execution 参数")
            return False

        execution_value = execution.get("value")

        # print(execution_value)

        # 提交登录表单
        cas_login_data = {
            "username": username,
            "password": password,
            "execution": execution_value,
<<<<<<< HEAD
            "_eventId": "submit"
            # "geolocation": "",
            # "submit": "登录"
=======
            "_eventId": "submit",
            "geolocation": "",
            "submit": "登录",
>>>>>>> origin/feat-bb-crawler
        }

        cas_login_response = self.session.post(
            cas_login_url, data=cas_login_data, headers=self.headers, allow_redirects=True
        )

        # print(cas_login_response.text)

        # 验证是否登录成功
        if "登出" in cas_login_response.text or "logout" in cas_login_response.text.lower():
            print("✅ CAS 认证成功，已登录 Blackboard!")
            return True
        else:
            print("❌ 登录失败，可能是用户名或密码错误")
            return False

    def print_courses_info(self, courses, which_term=None, annoucement=False):
        for term, course_list in courses.items():
            if which_term is not None and term != which_term:
                continue
            print(f"\n📚 {term}:")
            for course in course_list:
                print(f"  - {course['name']}\n    + {course['url']}")
                if annoucement == True and course["announcement"]:
                    print("    📢 公anoucnement")
                    for ann_text, ann_url in course["announcement"]:
                        print(f"      - {ann_text}: {ann_url}")

    def parse_vault(self):
        """从bb主页获取课程列表（从 AJAX 加载）"""

        print("📡 正在获取课程列表...")
        payload = {"action": "refreshAjaxModule", "modId": "_3_1", "tabId": "_1_1", "tab_tab_group_id": "_1_1"}
        response = self.session.post(self.course_list_url, headers=self.headers, data=payload)

        if response.status_code != 200:
            print("❌ 课程列表加载失败")
            return []

        xml_data = response.text

        # **解析 XML，提取 CDATA 内的 HTML**
        try:
            root = ET.fromstring(xml_data)
            html_content = root.text  # 直接取 root.text 可能为空
            if not html_content:
                print("⚠️ 提取的 HTML 为空，可能解析错误")
                return []

            # **使用 BeautifulSoup 解析 HTML**
            soup = BeautifulSoup(html_content, "html.parser")

            # 存储课程信息
            courses = {}

            # **遍历所有学期**
            for term in soup.find_all("h3", class_="termHeading-coursefakeclass"):
                term_name = term.get_text(strip=True)  # 获取学期名称
                match = re.search(r"（(Spring|Fall|Summer|Winter) (\d{4})）", term_name)
                if match:
                    season = match.group(1).lower()  # 转小写
                    year = match.group(2)[-2:]  # 获取年份后两位
                    term_name = f"{year}{season}"
                else:
                    term_name = "unknown"

                courses[term_name] = []

                # 🔹 获取学期对应的课程列表 `<div>`
                a_tag = term.find("a", id=True)
                if a_tag:
                    term_id_match = re.search(r"termCourses__\d+_\d+", a_tag["id"])
                    if term_id_match:
                        term_id = "_3_1" + term_id_match.group()  # 确保 ID 结构完整
                        course_list_div = soup.find("div", id=term_id)

                        if course_list_div:
                            # 遍历该学期的所有课程
                            for course_li in course_list_div.find_all("li"):
                                course_link = course_li.find("a", href=True)

                                # 🛑 **跳过公告的 `<a>`，只处理课程**
                                if not course_link or "announcement" in course_link["href"]:
                                    continue  # 如果是公告，跳过

                                    # ✅ 课程信息
                                course_name = course_link.get_text(strip=True)
                                course_url = course_link["href"].strip()
                                full_course_url = f"https://bb.sustech.edu.cn{course_url}"

                                # **查找公告信息**
                                announcements = {}
                                course_data_block = course_li.find("div", class_="courseDataBlock")
                                if course_data_block:
                                    # **移除 "公告: " 标签**
                                    span_label = course_data_block.find("span", class_="dataBlockLabel")
                                    if span_label:
                                        span_label.extract()  # 删除 "公告: " 这个标签

                                    # **遍历公告信息**
                                    for ann in course_data_block.find_all("a", href=True):
                                        announcements["content"] = ann.get_text(strip=True)
                                        announcements["url"] = f"https://bb.sustech.edu.cn{ann['href'].strip()}"

                                # ✅ **存储课程数据**
                                courses[term_name].append(
                                    {
                                        "name": course_name,
                                        "url": full_course_url,
                                        "announcement": announcements,  # 这里不再包含错误的课程
                                    }
                                )

            if self.DEBUG:
                # **保存 HTML 以便调试**
                with open("cache/debug-main-page.html", "w", encoding="utf-8") as f:
                    f.write(response.text)
                print("✅ 已保存页面 HTML 到 cache/debug-main-page.html 用于调试")

                with open("cache/courses.json", "w", encoding="utf-8") as f:
                    json.dump(courses, f, ensure_ascii=False, indent=4)
                print("✅ 课程数据已成功保存到 cache/courses.json！")

            return courses

        except ET.ParseError as e:
            print(f"❌ XML 解析错误: {e}")
            return None

    def parse_course(self, url):
        """从课程主页抓取页面 HTML 并提取侧边栏的session链接"""

        try:
            # 发送请求并跟随重定向
            response = self.session.get(url, allow_redirects=True)
            response.raise_for_status()  # 检查请求是否成功

            final_url = response.url  # 获取最终的 URL
            print(f"🔀 已重定向到: {final_url}")

            # 解析 HTML
            soup = BeautifulSoup(response.text, "html.parser")

            # 确保缓存目录存在
            os.makedirs("cache", exist_ok=True)

            # 保存完整的 HTML 页面
            html_path = "cache/debug-site-page.html"
            with open(html_path, "w", encoding="utf-8") as file:
                file.write(response.text)
            print(f"✅ 页面已保存到 {html_path}")

            # 提取侧边栏结构
            sidebar_structure = self.extract_sidebar_links(soup)

            if self.DEBUG:
                # 保存解析后的 JSON
                json_path = "cache/sidebar_links.json"
                with open(json_path, "w", encoding="utf-8") as json_file:
                    json.dump(sidebar_structure, json_file, indent=4, ensure_ascii=False)
                print(f"✅ 侧边栏链接已解析并保存到 {json_path}")

            return sidebar_structure

        except requests.exceptions.RequestException as e:
            print(f"❌ 请求失败: {e}")
            return None

    def extract_sidebar_links(self, soup):
        """session HTML -> page url & name"""

        sidebar_menu = {}

        # 找到课程菜单 ul 标签
        menu_ul = soup.find("ul", id="courseMenuPalette_contents")
        if not menu_ul:
            print("❌ 未找到课程菜单")
            return {}

        # 课程 ID（用于构造正确的 Announcements 链接）
        course_id_match = re.search(r"course_id=(_\d+_\d+)", str(soup))
        course_id = course_id_match.group(1) if course_id_match else None

        current_category = None
        for li in menu_ul.find_all("li", recursive=False):
            # 处理分类标题（<h3>）
            category_tag = li.find("h3")
            if category_tag:
                current_category = category_tag.get_text(strip=True)
                sidebar_menu[current_category] = []
                continue  # 跳过当前 <li> 的后续解析

            # 处理课程内容链接
            link_tag = li.find("a", href=True)
            if link_tag:
                link_text = link_tag.get_text(strip=True)
                link_url = f"https://bb.sustech.edu.cn{link_tag['href']}"

                # 特殊处理 Announcements（替换 URL）
                if "Announcements" in link_text and course_id:
                    link_url = f"https://bb.sustech.edu.cn/webapps/blackboard/execute/announcement?method=search&context=course_entry&course_id={course_id}&handle=announcements_entry&mode=view"

                # 添加到当前分类
                if current_category:
                    sidebar_menu[current_category].append({"title": link_text, "url": link_url})
                else:
                    # 如果没有分类，直接存入根结构
                    sidebar_menu[link_text] = link_url

        return sidebar_menu

    def parse_page(self, url):
        """从page中提取entries的name和内容"""

        try:
            # 发送请求并跟随重定向
            response = self.session.get(url, allow_redirects=True)
            response.raise_for_status()  # 检查请求是否成功

            final_url = response.url  # 获取最终的 URL
            print(f"🔀 已重定向到: {final_url}")

            # 解析 HTML
            soup = BeautifulSoup(response.text, "html.parser")

            page = self.extract_file_structure(soup)

            if self.DEBUG:
                # ** 保存 JSON**
                output_path = "cache/extracted_files.json"
                with open(output_path, "w", encoding="utf-8") as json_file:
                    json.dump(file_structure, json_file, ensure_ascii=False, indent=4)
                print(f"✅ 提取的文件结构已保存到 {output_path}")

                # 保存完整的 HTML 页面
                html_path = "cache/debug-page-page.html"
                with open(html_path, "w", encoding="utf-8") as file:
                    file.write(response.text)
                print(f"✅ 页面已保存到 {html_path}")

            return page

        except requests.exceptions.RequestException as e:
            print(f"❌ 请求失败: {e}")
            return None

    def extract_file_structure(self, soup):
        """解析 Blackboard 页面，提取文件和文本结构"""
        if soup is None:
            print("❌ 解析失败，无法提取文件结构")
            return {}

        file_structure = {}

        # 遍历所有的内容区域
        for item in soup.find_all("li", class_="clearfix liItem read"):
            # 获取周次标题
            week_title_tag = item.find("h3")
            if not week_title_tag:
                continue

            week_title = week_title_tag.get_text(strip=True)
            content = ""

            # **1️⃣ 提取文本信息**
            details_div = item.find("div", class_="details")
            if details_div:
                content = details_div.get_text("\n", strip=True)  # 提取纯文本，保持换行

            # **2️⃣ 获取文件列表**
            files = []
            for file_li in item.find_all("li"):
                file_link = file_li.find("a", href=True)
                if file_link:
                    file_name = file_link.get_text(strip=True)
                    file_url = file_link["href"].strip()

                    # **过滤掉无效 URL**
                    if file_url.startswith("#") or "close" in file_url:
                        continue

                    # **转换相对 URL**
                    if not file_url.startswith("http"):
                        file_url = f"{self.base_url}{file_url}"

                    # **确保文件名不为空**
                    if file_name:
                        files.append({"name": file_name, "url": file_url})

            # **3️⃣ 组织数据结构**
            file_structure[week_title] = {"text": content, "files": files}

        return file_structure

    def download_file(self, url, save_path):
        """下载文件，带错误处理和跳过失败项"""

        # **1️⃣ 确保文件名安全**
        safe_filename = os.path.basename(save_path).replace(" ", "_")
        save_path = os.path.join(os.path.dirname(save_path), safe_filename)

        try:
            # **2️⃣ 尝试正常下载**
            response = self.session.get(url, stream=True, timeout=10, verify=True)
            response.raise_for_status()
        except requests.exceptions.SSLError:
            print(f"⚠️ SSL 失败，尝试降级 SSL 连接: {url}")
            try:
                response = self.session.get(url, stream=True, timeout=10, verify=False)  # 不验证 SSL（仅用于调试）
            except requests.exceptions.RequestException as e:
                print(f"❌ SSL 降级仍失败，跳过文件: {url} - {e}")
                return False  # 跳过该文件

        except requests.exceptions.RequestException as e:
            print(f"❌ 请求失败，跳过文件: {url} - {e}")
            return False  # 跳过该文件

        # **3️⃣ 获取文件大小**
        total_size = int(response.headers.get("content-length", 0))

        # **4️⃣ 逐块写入文件，并显示进度**
        try:
            with open(save_path, "wb") as file, tqdm(
                desc=f"⬇️ {safe_filename}",
                total=total_size,
                unit="B",
                unit_scale=True,
                unit_divisor=1024,
            ) as bar:
                for chunk in response.iter_content(chunk_size=8192):
                    if chunk:
                        file.write(chunk)
                        bar.update(len(chunk))
        except Exception as e:
            print(f"❌ 文件写入失败，跳过文件: {save_path} - {e}")
            return False

        print(f"✅ 下载完成: {save_path}")
        return True  # 文件下载成功

    def crawl(self, terms):
        """爬取指定学期的课程"""

        # clear cache
        if os.path.exists(self.base_path):
            shutil.rmtree(self.base_path)
        os.makedirs(self.base_path, exist_ok=True)
        print(f"🗑️  清空文件夹: {self.base_path}")

        vault = self.parse_vault()

        for term in terms:
            term_path = os.path.join(self.base_path, term)
            os.makedirs(term_path, exist_ok=True)

            courses = vault[term]

            for course in courses:
                course_name = course["name"].replace(" ", "_")
                course_url = course["url"]

                course_path = os.path.join(term_path, course_name)
                os.makedirs(course_path, exist_ok=True)

                sessions = self.parse_course(course_url)

                for session_name, pages in sessions.items():
                    session_path = os.path.join(course_path, session_name.replace(" ", "_"))
                    os.makedirs(session_path, exist_ok=True)

                    for page in pages:
                        page_name = page["title"].replace(" ", "_")
                        page_url = page["url"]

                        page_path = os.path.join(session_path, page_name)
                        os.makedirs(page_path, exist_ok=True)

                        entries = self.parse_page(page_url)

                        if not entries:
                            continue

                        # **下载附件**
                        for entry_name, entry in entries.items():
                            entry_path = os.path.join(page_path, entry_name)
                            os.makedirs(entry_path, exist_ok=True)

                            text = entry["text"]

                            # **存储文本**
                            if text != "":
                                text_file_path = os.path.join(entry_path, "text.txt")
                                with open(text_file_path, "w", encoding="utf-8") as text_file:
                                    text_file.write(text)
                                print(f"📄 文字内容已保存: {text_file_path}")

                            for file in entry.get("files", []):
                                file_name = file["name"].replace(" ", "_")
                                file_url = file["url"]
                                file_path = os.path.join(entry_path, file_name)
                                self.download_file(file_url, file_path)

            print(f"📥 {term}的课程资料爬取完毕！")


if __name__ == "__main__":

    terms = ["25spring"]

    crawler = BlackboardCrawler()
    if crawler.login():

        # debug logic

        # courses = crawler.update_sites()
        # crawler.print_courses_info(courses, which_term=term, annoucement=False)
        #
        # url = courses[term][2]['url']
        # print(url)
        # pages = crawler.parse_course(url)
        #
        # crawler.parse_page(pages['Course Materials'][1]['url'])

        # start to crawl
        crawler.crawl(terms)<|MERGE_RESOLUTION|>--- conflicted
+++ resolved
@@ -69,15 +69,9 @@
             "username": username,
             "password": password,
             "execution": execution_value,
-<<<<<<< HEAD
             "_eventId": "submit"
             # "geolocation": "",
             # "submit": "登录"
-=======
-            "_eventId": "submit",
-            "geolocation": "",
-            "submit": "登录",
->>>>>>> origin/feat-bb-crawler
         }
 
         cas_login_response = self.session.post(
@@ -88,10 +82,10 @@
 
         # 验证是否登录成功
         if "登出" in cas_login_response.text or "logout" in cas_login_response.text.lower():
-            print("✅ CAS 认证成功，已登录 Blackboard!")
+            print("CAS 认证成功，已登录 Blackboard!")
             return True
         else:
-            print("❌ 登录失败，可能是用户名或密码错误")
+            print("登录失败，可能是用户名或密码错误")
             return False
 
     def print_courses_info(self, courses, which_term=None, annoucement=False):
