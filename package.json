{
    "name": "svsmate",
    "displayName": "SVSmate",
    "description": "The Ultimate VS Code Extension for SUSTechers!",
    "version": "0.0.1",
    "repository": {
        "type": "git",
        "url": "https://github.com/naivecynics/SVSmate.git"
    },
    "homepage": "https://github.com/naivecynics/SVSmate",
    "bugs": {
        "url": "https://github.com/naivecynics/SVSmate/issues"
    },
    "engines": {
        "vscode": "^1.98.0"
    },
    "categories": [
        "Other"
    ],
    "activationEvents": ["*"],
    "main": "./out/extension",
    "contributes": {
        "configuration": {
            "title": "svsmate",
            "properties": {
                "svsmate.root": {
                    "type": "string",
                    "default": "~/.svsmate",
                    "description": "Enter a directory path if you want to costomize the cache location."
                },
                "svsmate.apikey": {
                    "type": "string",
                    "default": "sk-c0e9243de07945c28e782f57929909b0",
                    "description": "API key to enpower the extension (deepseek api available only)."
                }
            }
        },
        "commands": [
            {
                "command": "svsmate.BB-updateAll",
                "title": "SVSmate: Update All Materials",
                "icon": "$(sync)"
            },
            {
                "command": "svsmate.BB-updateTerm",
                "title": "SVSmate: Update One Term",
                "icon": "$(refresh)"
            },
            {
                "command": "svsmate.BB-updateCourse",
                "title": "SVSmate: Update One Course",
                "icon": "$(refresh)"
            },
            {
                "command": "svsmate.BB-downloadToWorkspace",
                "title": "SVSmate: Download File to Workspace",
                "icon": "$(cloud-download)"
            },
            {
                "command": "svsmate.BB-downloadToAiSpace",
                "title": "SVSmate: Download File to AI Suggested Directory",
                "icon": "$(symbol-file)"
            },
            {
                "command": "todoListView.addItem",
                "title": "SVSmate: Add Task",
                "icon": "$(add)"
            },
            {
                "command": "todoListView.editTask",
                "title": "SVSmate: Edit Task",
                "icon": "$(edit)"
            },
            {
                "command": "todoListView.deleteTask",
                "title": "SVSmate: Delete Task",
                "icon": "$(trash)"
            },
            {
                "command": "todoListView.toggleTaskCheckbox",
                "title": "SVSmate: Toggle Task Checkbox",
                "icon": "$(check)"
            },
            {
                "command": "todoListView.sortByEndTime",
                "title": "SVSmate: Sort by DDL",
                "icon": "$(sort-precedence)"
            },
            {
                "command": "todoListView.sortByKinds",
                "title": "SVSmate: Sort by Kinds",
                "icon": "$(group-by-ref-type)"
            },
            {
                "command": "todoListView.searchTasks",
                "title": "SVSmate: Search Tasks",
                "icon": "$(search)"
            },
            {
                "command": "todoListView.clearSearch",
                "title": "SVSmate: Clear Search",
                "icon": "$(clear-all)"
            },
            {
                "command": "todoListView.loadICSFile",
                "title": "SVSmate: Load from .ics File",
                "icon": "$(file-submodule)"
            },
            {
                "command": "todoListView.addSubTask",
                "title": "SVSmate: Add Subtask",
                "icon": "$(add)"
            },
            {
                "command": "todoList.generateAISubtasks",
                "title": "SVSmate: Generate AI Subtasks",
                "icon": "$(sparkle)"
            },
            {
                "command": "notesView.createNote",
                "title": "SVSmate: Create Note",
                "icon": "$(note)"
            },
            {
                "command": "notesView.deleteNote",
                "title": "SVSmate: Delete Note",
                "icon": "$(trash)"
            },
            {
                "command": "svsmate.PDF-generateFromPDF",
                "title": "SVSmate: Generate Code from PDF",
                "icon": "$(note)"
            }
        ],
        "chatParticipants": [
            {
                "id": "svsmate.ChatBot-API",
                "fullName": "svsmate-ChatBot-API",
                "name": "mate-API",
                "description": "What can I assist you?",
                "isSticky": true
            },
            {
                "id": "svsmate.ChatBot",
                "fullName": "svsmate-ChatBot",
                "name": "mate",
                "description": "What can I assist you?",
                "isSticky": true
            }
        ],
        "viewsContainers": {
            "activitybar": [
                {
                    "id": "SVSmate",
                    "title": "SVSmate",
                    "icon": "media/telescope.png"
                }
            ]
        },
        "views": {
            "SVSmate": [
                {
                    "id": "folderView",
                    "name": "File Explorer"
                },
                {
                    "id": "bbMaterialView",
                    "name": "BB Materials"
                },
                {
                    "id": "todoListView",
                    "name": "To-Do List"
                },
                {
                    "id": "notesView",
                    "name": "Notes"
                }
            ]
        },
        "menus": {
            "view/item/context": [
                {
                    "command": "todoListView.editTask",
                    "when": "view == todoListView",
                    "group": "inline"
                },
                {
                    "command": "todoListView.deleteTask",
                    "when": "view == todoListView",
                    "group": "inline"
                },
                {
                    "command": "todoListView.addSubTask",
                    "when": "view == todoListView && viewItem == task",
                    "group": "inline"
                },
                {
                    "command": "todoList.generateAISubtasks",
                    "when": "view == todoListView && viewItem == task",
                    "group": "inline"
                },
                {
                    "command": "svsmate.BB-downloadToAiSpace",
                    "when": "view == bbMaterialView && viewItem == file",
                    "group": "inline"
                },
                {
                    "command": "svsmate.BB-downloadToWorkspace",
                    "when": "view == bbMaterialView && viewItem == file",
                    "group": "inline"
                },
                {
                    "command": "svsmate.BB-updateTerm",
                    "when": "view == bbMaterialView && viewItem == termFolder",
                    "group": "inline"
                },
                {
                    "command": "svsmate.BB-updateCourse",
                    "when": "view == bbMaterialView && viewItem == courseFolder",
                    "group": "inline"
                },
                {
                    "command": "notesView.deleteNote",
                    "when": "view == notesView",
                    "group": "inline"
                }
            ],
            "view/title": [
                {
                    "command": "todoListView.addItem",
                    "when": "view == todoListView",
                    "group": "navigation",
                    "title": "Add Item"
                },
                {
                    "command": "todoListView.sortByEndTime",
                    "when": "view == todoListView",
                    "group": "navigation",
                    "title": "Sort By End Time"
                },
                {
                    "command": "todoListView.sortByKinds",
                    "when": "view == todoListView",
                    "group": "navigation",
                    "title": "Sort By Kinds"
                },
                {
                    "command": "todoListView.searchTasks",
                    "when": "view == todoListView",
                    "group": "navigation",
                    "title": "Search Tasks"
                },
                {
                    "command": "todoListView.clearSearch",
                    "when": "view == todoListView ",
                    "group": "navigation",
                    "title": "Clear Search"
                },
                {
                    "command": "todoListView.loadICSFile",
                    "when": "view == todoListView",
                    "group": "navigation",
                    "title": "Load From .ics File"
                },
                {
                    "command": "svsmate.BB-updateAll",
                    "when": "view == bbMaterialView",
                    "group": "navigation",
                    "title": "Update All"
                },
                {
                    "command": "svsmate.BB-updateTerm",
                    "when": "view == bbMaterialView",
                    "group": "navigation",
                    "title": "Update Term"
                },
                {
                    "command": "svsmate.PDF-generateFromPDF",
                    "when": "view == folderView",
                    "group": "navigation",
                    "title": "Generate Code from PDF"
                }
            ]
        }
    },
    "menus": {
        "view/item/context": [
            {
                "command": "todoListView.editTask",
                "when": "view == todoListView",
                "group": "inline"
            },
            {
                "command": "todoListView.deleteTask",
                "when": "view == todoListView",
                "group": "inline"
            },
            {
                "command": "todoListView.addSubTask",
                "when": "view == todoListView && viewItem == task",
                "group": "inline"
            },
            {
                "command": "todoList.generateAISubtasks",
                "when": "view == todoListView && viewItem == task",
                "group": "inline"
            },
            {
                "command": "svsmate.BB-downloadToAiSpace",
                "when": "view == bbMaterialView && viewItem == file",
                "group": "inline"
            },
            {
                "command": "svsmate.BB-downloadToWorkspace",
                "when": "view == bbMaterialView && viewItem == file",
                "group": "inline"
            },
            {
                "command": "svsmate.BB-updateTerm",
                "when": "view == bbMaterialView && viewItem == termFolder",
                "group": "inline"
            },
            {
                "command": "svsmate.BB-updateCourse",
                "when": "view == bbMaterialView && viewItem == courseFolder",
                "group": "inline"
            },
            {
                "command": "notesView.deleteNote",
                "when": "view == notesView",
                "group": "inline"
            }
        ],
        "view/title": [
            {
                "command": "todoListView.addItem",
                "when": "view == todoListView",
                "group": "navigation",
                "title": "Add Item"
            },
            {
                "command": "todoListView.sortByEndTime",
                "when": "view == todoListView",
                "group": "navigation",
                "title": "Sort By End Time"
            },
            {
                "command": "todoListView.sortByKinds",
                "when": "view == todoListView",
                "group": "navigation",
                "title": "Sort By Kinds"
            },
            {
                "command": "todoListView.searchTasks",
                "when": "view == todoListView",
                "group": "navigation",
                "title": "Search Tasks"
            },
            {
                "command": "todoListView.clearSearch",
                "when": "view == todoListView ",
                "group": "navigation",
                "title": "Clear Search"
            },
            {
                "command": "todoListView.loadICSFile",
                "when": "view == todoListView",
                "group": "navigation",
                "title": "Load From .ics File"
            },
            {
                "command": "svsmate.BB-updateAll",
                "when": "view == bbMaterialView",
                "group": "navigation",
                "title": "Update All"
            },
            {
                "command": "svsmate.BB-updateTerm",
                "when": "view == bbMaterialView",
                "group": "navigation",
                "title": "Update Term"
            }
        ]
    },
    "dependencies": {
        "cheerio": "^1.0.0",
        "fetch-cookie": "^3.1.0",
        "node-fetch": "^2.7.0",
        "node-ical": "^0.20.1",
        "openai": "^4.87.3",
        "pdf-lib": "^1.17.1",
        "pdf-parse": "^1.1.1",
<<<<<<< HEAD
=======
        "pdfjs-dist": "^5.2.133",
        "sinon": "^20.0.0",
>>>>>>> baf4531e
        "tough-cookie": "^5.1.2",
        "xml2js": "^0.6.2"
    },
    "devDependencies": {
        "@types/cheerio": "^0.22.35",
        "@types/mocha": "^10.0.10",
        "@types/node": "^20.17.46",
        "@types/node-fetch": "^2.6.12",
<<<<<<< HEAD
=======
        "@types/pdfjs-dist": "^2.10.377",
        "@types/sinon": "^17.0.4",
>>>>>>> baf4531e
        "@types/vscode": "^1.98.0",
        "@types/xml2js": "^0.4.14",
        "@typescript-eslint/eslint-plugin": "^8.25.0",
        "@typescript-eslint/parser": "^8.25.0",
        "@vscode/test-cli": "^0.0.10",
        "@vscode/test-electron": "^2.5.2",
        "esbuild": "^0.25.4",
        "cyclomatic-complexity": "^1.2.5",
        "eslint": "^9.21.0",
        "mocha": "^11.2.2",
        "npm-run-all": "^4.1.5",
        "typedoc": "^0.28.4",
        "typescript": "^5.7.3"
    },
    "scripts": {
        "lint": "eslint src --fix",
        "dev:compile": "npx rimraf out && npx tsc -p ./ && npm run lint",
        "test": "vscode-test",
        "docs": "typedoc",
        "compile": "npm run check-types && node esbuild.js",
        "check-types": "tsc --noEmit",
        "watch": "npm-run-all -p watch:*",
        "watch:esbuild": "node esbuild.js --watch",
        "watch:tsc": "tsc --noEmit --watch --project tsconfig.json",
        "vscode:prepublish": "npm run package",
        "package": "npm run check-types && node esbuild.js --product"
    }
}<|MERGE_RESOLUTION|>--- conflicted
+++ resolved
@@ -390,11 +390,6 @@
         "openai": "^4.87.3",
         "pdf-lib": "^1.17.1",
         "pdf-parse": "^1.1.1",
-<<<<<<< HEAD
-=======
-        "pdfjs-dist": "^5.2.133",
-        "sinon": "^20.0.0",
->>>>>>> baf4531e
         "tough-cookie": "^5.1.2",
         "xml2js": "^0.6.2"
     },
@@ -403,11 +398,6 @@
         "@types/mocha": "^10.0.10",
         "@types/node": "^20.17.46",
         "@types/node-fetch": "^2.6.12",
-<<<<<<< HEAD
-=======
-        "@types/pdfjs-dist": "^2.10.377",
-        "@types/sinon": "^17.0.4",
->>>>>>> baf4531e
         "@types/vscode": "^1.98.0",
         "@types/xml2js": "^0.4.14",
         "@typescript-eslint/eslint-plugin": "^8.25.0",
