--- conflicted
+++ resolved
@@ -33,7 +33,6 @@
         "title": "Hello World"
       },
       {
-<<<<<<< HEAD
         "command": "svsmate.BB-updateAll",
         "title": "SVSmate: Update All files in BB"
       },
@@ -48,18 +47,6 @@
       {
         "command": "svsmate.BB-updateOneTerm",
         "title": "SVSmate: Update One Term"
-=======
-        "command": "svsmate.crawlBB",
-        "title": "svsmate: Crawl Blackboard PDFs"
-      },
-      {
-        "command": "svsmate.organizeFiles",
-        "title": "svsmate: Organize Files with AI"
-      },
-      {
-        "command": "svsmate.updateCourseJson",
-        "title": "svsmate: Update Course JSON"
->>>>>>> 876f7824
       }
     ],
     "chatParticipants": [
