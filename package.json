{
  "name": "svsmate",
  "displayName": "SVSmate",
  "description": "SUSTech+VSCode+Mate",
  "version": "0.0.1",
  "engines": {
    "vscode": "^1.98.0"
  },
  "categories": [
    "Other"
  ],
  "activationEvents": [],
  "main": "./out/extension.js",
  "contributes": {
    "configuration": {
      "title": "svsmate",
      "properties": {
        "svsmate.root": {
          "type": "string",
          "default": "~/.svsmate",
          "description": "Enter a directory path if you want to costomize the cache location."
        },
        "svsmate.apikey": {
          "type": "string",
          "default": "sk-c0e9243de07945c28e782f57929909b0",
          "description": "API key to enpower the extension (deepseek api available only)."
        }
      }
    },
    "commands": [
      {
        "command": "svsmate.BB-updateAll",
        "title": "SVSmate: Update All Materials",
        "icon": {
          "dark": "./src/icons/update-all-dark.svg",
          "light": "./src/icons/update-light.svg"
        }
      },
      {
        "command": "svsmate.BB-updateCourse",
        "title": "SVSmate: Update One Course",
        "icon": {
          "dark": "./src/icons/update-dark.svg",
          "light": "./src/icons/update-light.svg"
        }
      },
      {
        "command": "svsmate.BB-updateTerm",
        "title": "SVSmate: Update One Term",
        "icon": {
          "dark": "./src/icons/update-dark.svg",
          "light": "./src/icons/update-light.svg"
        }
      },
      {
        "command": "svsmate.BB-downloadToWorkspace",
        "title": "SVSmate: Download File to Workspace",
        "icon": {
          "dark": "./src/icons/download-dark.svg",
          "light": "./src/icons/download-light.svg"
        }
      },
      {
        "command": "svsmate.BB-downloadToAiSpace",
        "title": "SVSmate: Download File to AI Suggested Directory",
        "icon": {
          "dark": "./src/icons/copy-dark.svg",
          "light": "./src/icons/copy-light.svg"
        }
      },
      {
        "command": "todoListView.addItem",
        "title": "Add Item",
        "icon": {
          "dark": "./src/icons/addItem_dark.svg",
          "light": "./src/icons/addItem_light.svg"
        }
      },
      {
        "command": "todoListView.editTask",
        "title": "Edit Task",
        "icon": {
          "dark": "./src/icons/editTask_dark.svg",
          "light": "./src/icons/editTask_light.svg"
        }
      },
      {
        "command": "todoListView.deleteTask",
        "title": "Delete Task",
        "icon": {
          "dark": "./src/icons/deleteTask_dark.svg",
          "light": "./src/icons/deleteTask_light.svg"
        }
      },
      {
        "command": "todoListView.toggleTaskCheckbox",
        "title": "Toggle Task Checkbox"
      },
      {
        "command": "todoListView.sortByEndTime",
        "title": "Sort By DDL",
        "icon": {
          "dark": "./src/icons/sortByDDL-dark.svg",
          "light": "./src/icons/sortByDDL-light.svg"
        }
      },
      {
        "command": "todoListView.sortByKinds",
        "title": "Sort By Kinds",
        "icon": {
          "dark": "./src/icons/sortByKinds-dark.svg",
          "light": "./src/icons/sortByKinds-light.svg"
        }
      },
      {
        "command": "todoListView.searchTasks",
        "title": "Search Tasks",
        "icon": {
          "dark": "./src/icons/search-dark.svg",
          "light": "./src/icons/search-light.svg"
        }
      },
      {
        "command": "todoListView.clearSearch",
        "title": "Clear Search",
        "icon": {
          "dark": "./src/icons/clear-2.svg",
          "light": "./src/icons/clear.svg"
        }
      },
<<<<<<< HEAD
=======
      {
        "command": "todoListView.loadICSFile",
        "title": "Load From .ics File",
        "icon": {
          "dark": "./src/icons/load_dark.svg",
          "light": "./src/icons/load_light.svg"
        }
      },
      {
        "command": "todoListView.addSubTask",
        "title": "Add SubTask",
        "icon": {
          "dark": "./src/icons/addItem_dark.svg",
          "light": "./src/icons/addItem_light.svg"
        }
      },
      {
        "command": "todoList.generateAISubtasks",
        "title": "Generate AI Subtasks",
        "icon": {
          "dark": "./src/icons/generate_dark.svg",
          "light": "./src/icons/generate_light.svg"
        }
      },
>>>>>>> 8ae99b64
      {
        "command": "notesView.createNote",
        "title": "Create Note"
      },
      {
        "command": "notesView.deleteNote",
        "title": "Delete Note",
        "icon": {
          "dark": "./src/icons/delete-dark.svg",
          "light": "./src/icons/delete-light.svg"
        }
      }
    ],
    "chatParticipants": [
      {
        "id": "svsmate.ChatBot-API",
        "fullName": "svsmate-ChatBot-API",
        "name": "mate-API",
        "description": "What can I assist you?",
        "isSticky": true
      },
      {
        "id": "svsmate.ChatBot",
        "fullName": "svsmate-ChatBot",
        "name": "mate",
        "description": "What can I assist you?",
        "isSticky": true
      }
    ],
    "viewsContainers": {
      "activitybar": [
        {
          "id": "SVSmate",
          "title": "SVSmate",
          "icon": "src/icons/new/cat.svg"
        }
      ]
    },
    "views": {
      "SVSmate": [
        {
          "id": "folderView",
          "name": "File Explorer"
        },
        {
          "id": "bbMaterialView",
          "name": "BB Materials"
        },
        {
          "id": "todoListView",
          "name": "To-Do List"
        },
        {
          "id": "notesView",
          "name": "Notes"
        },
        {
          "id": "copilotView",
          "name": "Copilot"
        }
      ]
    },
    "menus": {
      "view/item/context": [
        {
          "command": "todoListView.editTask",
          "when": "view == todoListView",
          "group": "inline"
        },
        {
          "command": "todoListView.deleteTask",
          "when": "view == todoListView",
          "group": "inline"
        },
<<<<<<< HEAD
=======
        {
          "command": "todoListView.addSubTask",
          "when": "view == todoListView && viewItem == task",
          "group": "inline"
        },
        {
          "command": "todoList.generateAISubtasks",
          "when": "view == todoListView && viewItem == task",
          "group": "inline"
        },

>>>>>>> 8ae99b64
        {
          "command": "svsmate.BB-downloadToAiSpace",
          "when": "view == bbMaterialView && viewItem == file",
          "group": "inline"
        },
        {
          "command": "svsmate.BB-downloadToWorkspace",
          "when": "view == bbMaterialView && viewItem == file",
          "group": "inline"
        },
        {
          "command": "svsmate.BB-updateTerm",
          "when": "view == bbMaterialView && viewItem == termFolder",
          "group": "inline"
        },
        {
          "command": "svsmate.BB-updateCourse",
          "when": "view == bbMaterialView && viewItem == courseFolder",
          "group": "inline"
        },
        {
          "command": "notesView.deleteNote",
          "when": "view == notesView",
          "group": "inline"
        }
      ],
      "view/title": [
        {
          "command": "todoListView.addItem",
          "when": "view == todoListView",
          "group": "navigation",
          "title": "Add Item"
        },
        {
          "command": "todoListView.sortByEndTime",
          "when": "view == todoListView",
          "group": "navigation",
          "title": "Sort By End Time"
        },
        {
          "command": "todoListView.sortByKinds",
          "when": "view == todoListView",
          "group": "navigation",
          "title": "Sort By Kinds"
        },
        {
          "command": "todoListView.searchTasks",
          "when": "view == todoListView",
          "group": "navigation",
          "title": "Search Tasks"
        },
        {
          "command": "todoListView.clearSearch",
          "when": "view == todoListView ",
          "group": "navigation",
          "title": "Clear Search"
        },
        {
          "command": "todoListView.loadICSFile",
          "when": "view == todoListView",
          "group": "navigation",
          "title": "Load From .ics File"
        },
        {
          "command": "svsmate.BB-updateAll",
          "when": "view == bbMaterialView",
          "group": "navigation",
          "title": "Update All"
        },
        {
          "command": "svsmate.BB-updateTerm",
          "when": "view == bbMaterialView",
          "group": "navigation",
          "title": "Update Term"
        }
      ]
    }
  },
  "scripts": {
    "vscode:prepublish": "npm run compile",
    "compile": "rm -rf out && tsc -p ./",
    "watch": "tsc -watch -p ./",
    "pretest": "npm run compile && npm run lint",
    "lint": "eslint src",
    "test": "vscode-test"
  },
  "dependencies": {
    "@types/fs-extra": "^11.0.4",
    "@vscode/chat-extension-utils": "^0.0.0-alpha.1",
    "@vscode/prompt-tsx": "^0.3.0-alpha.12",
    "axios": "^1.6.7",
    "axios-cookiejar-support": "^5.0.5",
    "cheerio": "^1.0.0",
    "fetch-cookie": "^3.1.0",
    "fs-extra": "^11.3.0",
    "ical.js": "^2.1.0",
    "js-yaml": "^4.1.0",
    "node-fetch": "^2.7.0",
    "node-ical": "^0.20.1",
    "openai": "^4.87.3",
    "tough-cookie": "^5.1.2",
    "xml2js": "^0.6.2"
  },
  "devDependencies": {
    "@types/cheerio": "^0.22.35",
    "@types/mocha": "^10.0.10",
    "@types/node": "20.x",
    "@types/node-fetch": "^2.6.12",
    "@types/vscode": "^1.99.1",
    "@typescript-eslint/eslint-plugin": "^8.25.0",
    "@typescript-eslint/parser": "^8.25.0",
    "@vscode/test-cli": "^0.0.10",
    "@vscode/test-electron": "^2.5.2",
    "eslint": "^9.21.0",
    "mocha": "^11.2.2",
    "ts-complex": "^1.0.0",
    "typescript": "^5.7.3",
    "vscode": "^1.1.37"
  }
}<|MERGE_RESOLUTION|>--- conflicted
+++ resolved
@@ -128,8 +128,6 @@
           "light": "./src/icons/clear.svg"
         }
       },
-<<<<<<< HEAD
-=======
       {
         "command": "todoListView.loadICSFile",
         "title": "Load From .ics File",
@@ -154,7 +152,6 @@
           "light": "./src/icons/generate_light.svg"
         }
       },
->>>>>>> 8ae99b64
       {
         "command": "notesView.createNote",
         "title": "Create Note"
@@ -229,8 +226,6 @@
           "when": "view == todoListView",
           "group": "inline"
         },
-<<<<<<< HEAD
-=======
         {
           "command": "todoListView.addSubTask",
           "when": "view == todoListView && viewItem == task",
@@ -241,8 +236,6 @@
           "when": "view == todoListView && viewItem == task",
           "group": "inline"
         },
-
->>>>>>> 8ae99b64
         {
           "command": "svsmate.BB-downloadToAiSpace",
           "when": "view == bbMaterialView && viewItem == file",
@@ -340,6 +333,7 @@
     "fs-extra": "^11.3.0",
     "ical.js": "^2.1.0",
     "js-yaml": "^4.1.0",
+    "ms": "^2.1.3",
     "node-fetch": "^2.7.0",
     "node-ical": "^0.20.1",
     "openai": "^4.87.3",
@@ -351,7 +345,7 @@
     "@types/mocha": "^10.0.10",
     "@types/node": "20.x",
     "@types/node-fetch": "^2.6.12",
-    "@types/vscode": "^1.99.1",
+    "@types/vscode": "^1.100.0",
     "@typescript-eslint/eslint-plugin": "^8.25.0",
     "@typescript-eslint/parser": "^8.25.0",
     "@vscode/test-cli": "^0.0.10",
